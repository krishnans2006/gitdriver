--- conflicted
+++ resolved
@@ -38,10 +38,19 @@
         for chunk in r.iter_content():
             fd.write(chunk)
 
+    # Prepare environment variables to change commit time
+    env = os.environ.copy()
+    env['GIT_COMMITTER_DATE'] = rev['modifiedDate']
+    env['GIT_AUTHOR_DATE'] = rev['modifiedDate']
+    env['GIT_COMMITTER_NAME'] = rev['lastModifyingUserName']
+    env['GIT_AUTHOR_NAME'] = rev['lastModifyingUserName']
+    env['GIT_COMMITTER_EMAIL'] = rev['lastModifyingUserName']
+    env['GIT_AUTHOR_EMAIL'] = rev['lastModifyingUserName']
+
     # Commit changes to repository.
     subprocess.call(['git', 'add', 'content'])
     subprocess.call(['git', 'commit', '-m',
-        'revision from %s' % rev['modifiedDate']])
+        'revision from %s' % rev['modifiedDate']], env=env)
 
 
 def main():
@@ -63,43 +72,6 @@
     # an exception if the file does not exist.
     md = gd.get_file_metadata(opts.docid)
 
-<<<<<<< HEAD
-    # Initialize the git repository.
-    print 'Create repository "%(title)s"' % md
-    subprocess.call(['git','init',md['title']])
-    os.chdir(md['title'])
-
-    # Iterate over the revisions (from oldest to newest).
-    for rev in gd.revisions(opts.docid):
-        with open('content', 'w') as fd:
-            if 'exportLinks' in rev and not opts.raw:
-                # If the file provides an 'exportLinks' dictionary,
-                # download the requested MIME type.
-                r = gd.session.get(rev['exportLinks'][opts.mime_type])
-            elif 'downloadUrl' in rev:
-                # Otherwise, if there is a downloadUrl, use that.
-                r = gd.session.get(rev['downloadUrl'])
-            else:
-                raise KeyError('unable to download revision')
-
-            # Write file content into local file.
-            for chunk in r.iter_content():
-                fd.write(chunk)
-
-        # Prepare environment variables to change commit time
-        env = os.environ.copy()
-        env['GIT_COMMITTER_DATE'] = rev['modifiedDate']
-        env['GIT_AUTHOR_DATE'] = rev['modifiedDate']
-        env['GIT_COMMITTER_NAME'] = rev['lastModifyingUserName']
-        env['GIT_AUTHOR_NAME'] = rev['lastModifyingUserName']
-        env['GIT_COMMITTER_EMAIL'] = rev['lastModifyingUserName']
-        env['GIT_AUTHOR_EMAIL'] = rev['lastModifyingUserName']
-
-        # Commit changes to repository.
-        subprocess.call(['git', 'add', 'content'])
-        subprocess.call(['git', 'commit', '-m',
-            'revision from %s' % rev['modifiedDate']], env=env)
-=======
     if os.path.isdir(md['title']):
         # Find revision matching last commit and process only following revisions
         os.chdir(md['title'])
@@ -120,7 +92,6 @@
         print 'Create repository "%(title)s"' % md
         subprocess.call(['git','init',md['title']])
         os.chdir(md['title'])
->>>>>>> f38c5889
 
         # Iterate over the revisions (from oldest to newest).
         for rev in gd.revisions(opts.docid):
